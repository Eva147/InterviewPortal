--- conflicted
+++ resolved
@@ -21,14 +21,7 @@
                         <a class="nav-link" asp-area="" asp-controller="Admin" asp-action="Index">Users</a>
                     </li>
                 }
-<<<<<<< HEAD
-                @if(User.IsInRole("Candidate"))
-                {
-                    <li class="nav-item">
-                        <a class="nav-link" asp-area="" asp-controller="Candidate" asp-action="Index">Interview</a>
-                    </li>
-                }
-=======
+
                 @if (User.Identity.IsAuthenticated)
                 {
                     <li class="nav-item">
@@ -36,7 +29,6 @@
                     </li>
                 }
 
->>>>>>> 463f00e5
                 <li class="nav-item">
                     <a class="nav-link text-dark" asp-area="" asp-action="Privacy">Privacy</a>
                 </li>
