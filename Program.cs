using Microsoft.AspNetCore.Identity;
using Microsoft.EntityFrameworkCore;
using InterviewPortal.DbContexts;
<<<<<<< HEAD
using InterviewPortal.Data;
=======
using InterviewPortal.Services;
>>>>>>> 08ab897c
namespace InterviewPortal
{
    public class Program
    {
        public static void Main(string[] args)
        {
            var builder = WebApplication.CreateBuilder(args);
            var connectionString = builder.Configuration.GetConnectionString("InterviewPortalDbContextConnection") ?? throw new InvalidOperationException("Connection string 'InterviewPortalDbContextConnection' not found.");;

            builder.Services.AddDbContext<InterviewPortalDbContext>(options => options.UseSqlServer(connectionString));

            builder.Services.AddIdentity<User, IdentityRole>(options =>
    options.SignIn.RequireConfirmedAccount = false)
    .AddEntityFrameworkStores<InterviewPortalDbContext>()
    .AddDefaultTokenProviders();

            // Add services to the container.
            builder.Services.AddControllersWithViews();

<<<<<<< HEAD
            builder.Services.AddRazorPages();
=======
            // Register the DatabaseInit
            builder.Services.AddHostedService<DatabaseInit>();
>>>>>>> 08ab897c

            var app = builder.Build();
            using (var scope = app.Services.CreateScope())
            {
                var serviceProvider = scope.ServiceProvider;
                SeedData.Initialize(serviceProvider).Wait(); // Call async method synchronously
            }
            // Call your seeding method asynchronously

            // Configure the HTTP request pipeline.
            if (!app.Environment.IsDevelopment())
            {
                app.UseExceptionHandler("/Home/Error");
                // The default HSTS value is 30 days. You may want to change this for production scenarios, see https://aka.ms/aspnetcore-hsts.
                app.UseHsts();
            }

            app.UseHttpsRedirection();
            app.UseRouting();

            app.UseStaticFiles();

            app.UseAuthentication();
            app.UseAuthorization();

            app.MapStaticAssets();
            app.MapControllerRoute(
                name: "default",
                pattern: "{controller=Home}/{action=Index}/{id?}")
                .WithStaticAssets();

            app.MapRazorPages();

            app.Run();
        }
    }
}<|MERGE_RESOLUTION|>--- conflicted
+++ resolved
@@ -1,11 +1,7 @@
 using Microsoft.AspNetCore.Identity;
 using Microsoft.EntityFrameworkCore;
 using InterviewPortal.DbContexts;
-<<<<<<< HEAD
-using InterviewPortal.Data;
-=======
 using InterviewPortal.Services;
->>>>>>> 08ab897c
 namespace InterviewPortal
 {
     public class Program
@@ -25,20 +21,12 @@
             // Add services to the container.
             builder.Services.AddControllersWithViews();
 
-<<<<<<< HEAD
-            builder.Services.AddRazorPages();
-=======
             // Register the DatabaseInit
             builder.Services.AddHostedService<DatabaseInit>();
->>>>>>> 08ab897c
+
+            builder.Services.AddRazorPages();
 
             var app = builder.Build();
-            using (var scope = app.Services.CreateScope())
-            {
-                var serviceProvider = scope.ServiceProvider;
-                SeedData.Initialize(serviceProvider).Wait(); // Call async method synchronously
-            }
-            // Call your seeding method asynchronously
 
             // Configure the HTTP request pipeline.
             if (!app.Environment.IsDevelopment())
